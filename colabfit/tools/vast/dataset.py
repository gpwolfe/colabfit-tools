--- conflicted
+++ resolved
@@ -22,10 +22,6 @@
     Represents a dataset that aggregates configuration sets and computed properties,
     along with associated metadata and aggregated statistics.
 
-<<<<<<< HEAD
-    Parameters
-    ----------
-=======
     A Dataset object is used to organize and summarize information about a collection
     of configuration sets and their computed properties, including authorship,
     publication links, licensing, and various aggregated statistics derived from the
@@ -117,7 +113,6 @@
 
     __repr__()
         Returns a string representation of the dataset.
->>>>>>> 55ac24b8
     """
 
     def __init__(

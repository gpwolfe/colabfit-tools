--- conflicted
+++ resolved
@@ -77,11 +77,7 @@
             "cell",
             "pbc",
             "metadata_id",
-<<<<<<< HEAD
             "names",
-=======
-            "positions",
->>>>>>> 09069844
         ]
         self.struct_identifier_kw = [
             "atomic_numbers",

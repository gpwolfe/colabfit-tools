--- conflicted
+++ resolved
@@ -82,16 +82,10 @@
 
 
 def get_session():
-<<<<<<< HEAD
     import os
 
     from dotenv import load_dotenv
     from vastdb.session import Session
-=======
-    from dotenv import load_dotenv
-    from vastdb.session import Session
-    import os
->>>>>>> 09069844
 
     load_dotenv()
     access = os.getenv("VAST_DB_ACCESS")

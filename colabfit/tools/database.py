import os
import json
import shutil
import markdown
import datetime
import warnings
import itertools
import numpy as np
from tqdm import tqdm
import multiprocessing
from copy import deepcopy
from hashlib import sha512
from getpass import getpass
from ast import literal_eval
from functools import partial
from pymongo import MongoClient, UpdateOne
import plotly.graph_objects as go
from plotly.subplots import make_subplots
import matplotlib.pyplot as plt
from ase.io import write as ase_write

import kim_edn
from kim_property.definition import check_property_definition
from kim_property.definition import PROPERTY_ID as VALID_KIM_ID
from kim_property.create import KIM_PROPERTIES

from colabfit import (
    HASH_SHIFT,
    _CONFIGS_COLLECTION, _PROPS_COLLECTION, _PROPSETTINGS_COLLECTION,
    _CONFIGSETS_COLLECTION, _PROPDEFS_COLLECTION, _DATASETS_COLLECTION,
    ATOMS_NAME_FIELD, ATOMS_LABELS_FIELD, ATOMS_LAST_MODIFIED_FIELD
)
from colabfit.tools.configuration import Configuration, process_species_list
from colabfit.tools.property import Property
from colabfit.tools.configuration_set import ConfigurationSet
from colabfit.tools.converters import CFGConverter, EXYZConverter, FolderConverter
from colabfit.tools.dataset import Dataset
from colabfit.tools.property_settings import PropertySettings
from colabfit.tools.dataset_parser import (
    DatasetParser, MarkdownFormatError, BadTableFormatting
)

class MongoDatabase(MongoClient):
    """
    A MongoDatabase stores all of the data in Mongo documents, and
    provides additinal functionality like filtering and optimized queries.

    The Mongo database has the following structure

    .. code-block:: text

        /configurations
            _id
            atomic_numbers
            positions
            cell
            pbc
            names
            labels
            elements
            nelements
            elements_ratios
            chemical_formula_reduced
            chemical_formula_anonymous
            chemical_formula_hill
            nsites
            dimension_types
            nperiodic_dimensions
            latice_vectors
            last_modified
            relationships
                properties
                configuration_sets

        /property_definitions
            _id
            definition

        /properties
            _id
            type
            property_name
                each field in the property definition
            methods
            labels
            last_modified
            relationships
                property_settings
                configurations

        /property_settings
            _id
            method
            decription
            labels
            files
                file_name
                file_contents
            relationships
                properties

        /configuration_sets
            _id
            last_modified
            aggregated_info
                (from configurations)
                nconfigurations
                nsites
                nelements
                chemical_systems
                elements
                individual_elements_ratios
                total_elements_ratios
                labels
                labels_counts
                chemical_formula_reduced
                chemical_formula_anonymous
                chemical_formula_hill
                nperiodic_dimensions
                dimension_types
            relationships
                configurations
                datasets

        /datasets
            _id
            last_modified
            aggregated_info
                (from configuration sets)
                nconfigurations
                nsites
                nelements
                chemical_systems
                elements
                individual_elements_ratios
                total_elements_ratios
                configuration_labels
                configuration_labels_counts
                chemical_formula_reduced
                chemical_formula_anonymous
                chemical_formula_hill
                nperiodic_dimensions
                dimension_types

                (from properties)
                property_types
                property_fields
                methods
                methods_counts
                property_labels
                property_labels_counts
            relationships
                properties
                configuration_sets

    Attributes:

        database_name (str):
            The name of the Mongo database

        configurations (Collection):
            A Mongo collection of configuration documents

        properties (Collection):
            A Mongo collection of property documents

        property_definitions (Collection):
            A Mongo collection of property definitions

        property_settings (Collection):
            A Mongo collection of property setting documents

        configuration_sets (Collection):
            A Mongo collection of configuration set documents

        datasets (Collection):
            A Mongo collection of dataset documents

    """
    def __init__(
        self, database_name, nprocs=1,
        drop_database=False, user=None, pwrd=None, port=27017
        ):
        """
        Args:

            database_name (str):
                The name of the database

            nprocs (int):
                The size of the processor pool

            drop_database (bool, default=False):
                If True, deletes the existing Mongo database.

            user (str, default=None):
                Mongo server username

            pwrd (str, default=None):
                Mongo server password

            port (int, default=27017):
                Mongo server port number

        """

        self.user = user
        self.pwrd = pwrd
        self.port = port

        if user is None:
            super().__init__('localhost', self.port)
        else:
            super().__init__(
                'mongodb://{}:{}@localhost:{}/'.format(
                    self.user, self.pwrd, self.port
                )
            )

        self.database_name = database_name

        if drop_database:
            self.drop_database(database_name)

        self.configurations         = self[database_name][_CONFIGS_COLLECTION]
        self.properties             = self[database_name][_PROPS_COLLECTION]
        self.property_definitions   = self[database_name][_PROPDEFS_COLLECTION]
        self.property_settings      = self[database_name][_PROPSETTINGS_COLLECTION]
        self.configuration_sets     = self[database_name][_CONFIGSETS_COLLECTION]
        self.datasets               = self[database_name][_DATASETS_COLLECTION]

        self.nprocs = nprocs


    def insert_data(
        self,
        configurations,
        property_map=None,
        property_settings=None,
        transform=None,
        generator=False,
        verbose=True
        ):
        """
        A wrapper to Database.insert_data() which also adds important queryable
        metadata about the configurations into the Client's server.

        Note that when adding the data, the Mongo server will store the
        bi-directional relationships between the data. For example, a property
        will point to its configurations, but those configurations will also
        point back to any linked properties.

        Args:

            configurations (list or Configuration):
                The list of configurations to be added.

            property_map (dict):
                A dictionary that is used to specify how to load a defined
                property off of a configuration. Note that the top-level keys in
                the map must be the names of properties that have been
                previously defined using
                :meth:`~colabfit.tools.database.Database.add_property_definition`.

                Example:

                    .. code-block:: python

                    property_map = {
                        'energy-forces-stress': {
                            # ColabFit name: {'field': ASE field name, 'units': str}
                            'energy':   {'field': 'energy',  'units': 'eV'},
                            'forces':   {'field': 'forces',  'units': 'eV/Ang'},
                            'stress':   {'field': 'virial',  'units': 'GPa'},
                            'per-atom': {'field': 'per-atom', 'units': None},
                        }
                    }


                If None, only loads the configuration information (atomic
                numbers, positions, lattice vectors, and periodic boundary
                conditions).

            property_settings (dict)
                key = property name (same as top-level keys in property_map).
                val = a PropertySettings object

            transform (callable, default=None):
                If provided, `transform` will be called on each configuration in
                :code:`configurations` as :code:`transform(configuration)`.
                Note that this happens before anything else is done. `transform`
                should modify the Configuration in-place.

            generator (bool, default=False):
                If True, returns a generator of the results; otherwise returns
                a list. If True, uses :code:`update_one` instead of
                :code:`bulk_write` to avoid having to store update documents in
                memory.

            verbose (bool, default=False):
                If True, prints a progress bar

        Returns:

            ids (list):
                A list of (config_id, property_id) tuples of the inserted data.
                If no properties were inserted, then property_id will be None.

        """

        if self.user is None:
            mongo_login = self.port
        else:
            mongo_login = 'mongodb://{}:{}@localhost:{}/'.format(
                self.user, self.pwrd, self.port
            )

        if property_map is None:
            property_map = {}

        # Sanity checks for property map
        for pname, pdict in property_map.items():
            pd_doc = self.property_definitions.find_one({'_id': pname})

            if pd_doc:
                # property_field_name, {'ase_field': ..., 'units': ...}
                for k, pd in pdict.items():
                    if k not in pd_doc['definition']:
                        warnings.warn(
                            'Provided field "{}" in property_map does not match '\
                            'property definition'.format(k)
                        )

                    if ('field' not in pd) or (pd['field'] is None):
                        raise RuntimeError(
                            "Must specify all 'field' sections in property_map"
                        )

                    if 'units' not in pd:
                        raise RuntimeError(
                            "Must specify all 'units' sections in "\
                            "property_map. Set value to None if no units."
                        )
            else:
                warnings.warn(
                    'Property name "{}" in property_map does not have an '\
                    'existing definition in the database.'.format(pname)
                )

        if property_settings is None:
            property_settings = {}

        for pso in property_settings.values():
            self.insert_property_settings(pso)

        if generator:
            return self._insert_data_generator(
                mongo_login=mongo_login,
                database_name=self.database_name,
                configurations=configurations,
                property_map=property_map,
                property_settings=property_settings,
                transform=transform,
                verbose=verbose
            )
        else:
            configurations = list(configurations)

            n = len(configurations)
            k = self.nprocs

            split_configs = [
                configurations[i*(n//k)+min(i, n%k):(i+1)*(n//k)+min(i+1, n%k)]
                for i in range(k)
            ]

            pfunc = partial(
                self._insert_data,
                mongo_login=mongo_login,
                database_name=self.database_name,
                property_map=property_map,
                property_settings=property_settings,
                transform=transform,
                verbose=verbose
            )

            pool = multiprocessing.Pool(self.nprocs)

            return list(itertools.chain.from_iterable(
                pool.map(pfunc, split_configs)
            ))


    @staticmethod
    def _insert_data_generator(
        configurations, database_name, mongo_login,
        property_map=None, property_settings=None, transform=None,
        verbose=False
        ):

        if isinstance(mongo_login, int):
            client = MongoClient('localhost', mongo_login)
        else:
            client = MongoClient(mongo_login)

        coll_configurations         = client[database_name][_CONFIGS_COLLECTION]
        coll_properties             = client[database_name][_PROPS_COLLECTION]
        coll_property_definitions   = client[database_name][_PROPDEFS_COLLECTION]
        coll_property_settings      = client[database_name][_PROPSETTINGS_COLLECTION]

        if isinstance(configurations, Configuration):
            configurations = [configurations]

        if property_map is None:
            property_map = {}

        if property_settings is None:
            property_settings = {}

        property_definitions = {
            pname: coll_property_definitions.find_one({'_id': pname})['definition']
            for pname in property_map
        }

        ignore_keys = {
            'property-id', 'property-title', 'property-description',
            'last_modified', 'definition', '_id'
        }

        expected_keys = {
            pname: set(
                property_map[pname][f]['field']
                for f in property_definitions[pname].keys() - ignore_keys
                if property_definitions[pname][f]['required']
            )
            for pname in property_map
        }

        settings_docs   = {}

        # Add all of the configurations into the Mongo server
        ai = 1
        for atoms in tqdm(
            configurations,
            desc='Preparing to add configurations to Database',
            disable=not verbose,
            ):

            if transform:
                transform(atoms)

            cid = str(hash(atoms))

            processed_fields = process_species_list(atoms)

            # Add if doesn't exist, else update (since last-modified changed)
            c_update_doc =  {  # update document
                    '$setOnInsert': {
                        '_id': cid,
                        'atomic_numbers': atoms.get_atomic_numbers().tolist(),
                        'positions': atoms.get_positions().tolist(),
                        'cell': np.array(atoms.get_cell()).tolist(),
                        'pbc': atoms.get_pbc().astype(int).tolist(),
                        'elements': processed_fields['elements'],
                        'nelements': processed_fields['nelements'],
                        'elements_ratios': processed_fields['elements_ratios'],
                        'chemical_formula_reduced': processed_fields['chemical_formula_reduced'],
                        'chemical_formula_anonymous': processed_fields['chemical_formula_anonymous'],
                        'chemical_formula_hill': atoms.get_chemical_formula(),
                        'nsites': len(atoms),
                        'dimension_types': atoms.get_pbc().astype(int).tolist(),
                        'nperiodic_dimensions': int(sum(atoms.get_pbc())),
                        'lattice_vectors': np.array(atoms.get_cell()).tolist(),
                    },
                    '$set': {
                        'last_modified': datetime.datetime.now().strftime('%Y-%m-%dT%H:%M:%SZ')
                    },
                    '$addToSet': {
                        'names': {
                            '$each': list(atoms.info[ATOMS_NAME_FIELD])
                        },
                        'labels': {
                            '$each': list(atoms.info[ATOMS_LABELS_FIELD])
                        },
                        'relationships.properties': {
                            '$each': []
                        }
                    }
                }

            available_keys = set().union(atoms.info.keys(), atoms.arrays.keys())

            pid = None

            for pname, pmap in property_map.items():

                # Pre-check to avoid having to delete partially-added properties
                missing_keys = expected_keys[pname] - available_keys
                if missing_keys:
                    warnings.warn(
                        "Configuration is missing keys {} during "\
                        "insert_data. Available keys: {}. Skipping".format(
                            missing_keys, available_keys
                        )
                        # "Configuration {} is missing keys {} during "\
                        # "insert_data. Available keys: {}. Skipping".format(
                        #     ai, missing_keys, available_keys
                        # )
                    )
                    continue

                prop = Property.from_definition(
                    pname, property_definitions[pname],
                    atoms, pmap
                )

                # NOTE: property ID does not depend upon linked settings
                pid = str(hash(prop))

                # Attach property settings, if any were given
                labels = []
                methods = []
                settings_id = []
                if pname in property_settings:
                    settings_id = str(hash(property_settings[pname]))

                    labels = list(property_settings[pname].labels)
                    methods = [property_settings[pname].method]

                    # Tracker for updating PSO->PR relationships
                    if settings_id in settings_docs:
                        settings_docs[settings_id].append(pid)
                    else:
                        settings_docs[settings_id] = [pid]

                    settings_id = [settings_id]

                # Prepare the EDN document
                setOnInsert = {}
                for k in property_map[pname]:
                    if k not in prop.keys():
                        # To allow for missing non-required keys.
                        # Required keys checked for in Property.from_definition
                        continue

                    if isinstance(prop[k]['source-value'], (int, float, str)):
                        # Add directly
                        setOnInsert[k] = {
                            'source-value': prop[k]['source-value']
                        }
                    else:
                        # Then it's array-like and should be converted to a list
                        setOnInsert[k] = {
                            'source-value': np.atleast_1d(
                                prop[k]['source-value']
                            ).tolist()
                        }

                    if 'source-unit' in prop[k]:
                        setOnInsert[k]['source-unit'] = prop[k]['source-unit']

                    p_update_doc = {
                        '$addToSet': {
                            'methods': {'$each': methods},
                            'labels': {'$each': labels},
                            # PR -> PSO pointer
                            'relationships.property_settings': {
                                '$each': settings_id
                            },
                            'relationships.configurations': cid,
                        },
                        '$setOnInsert': {
                            '_id': pid,
                            'type': pname,
                            pname: setOnInsert
                        },
                        '$set': {
                            'last_modified': datetime.datetime.now().strftime('%Y-%m-%dT%H:%M:%SZ')
                        }
                    }

                coll_properties.update_one(
                    {'_id': pid},
                    p_update_doc,
                    upsert=True
                )

                c_update_doc['$addToSet']['relationships.properties']['$each'].append(
                    pid
                )

                yield (cid, pid)

            coll_configurations.update_one(
                {'_id': cid},
                c_update_doc,
                upsert=True
            )

            if not pid:
                # Only yield if something wasn't yielded earlier
                yield (cid, pid)

            ai += 1

        if settings_docs:
            coll_property_settings.bulk_write(
                [
                    UpdateOne(
                        {'_id': sid},
                        {'$addToSet': {'relationships.properties': {'$each': lst}}}
                    ) for sid, lst in settings_docs.items()
                ],
                ordered=False
            )

        client.close()


    @staticmethod
    def _insert_data(
        configurations, database_name, mongo_login,
        property_map=None, property_settings=None, transform=None,
        verbose=False
        ):

        if isinstance(mongo_login, int):
            client = MongoClient('localhost', mongo_login)
        else:
            client = MongoClient(mongo_login)

        coll_configurations         = client[database_name][_CONFIGS_COLLECTION]
        coll_properties             = client[database_name][_PROPS_COLLECTION]
        coll_property_definitions   = client[database_name][_PROPDEFS_COLLECTION]
        coll_property_settings      = client[database_name][_PROPSETTINGS_COLLECTION]

        if isinstance(configurations, Configuration):
            configurations = [configurations]

        if property_map is None:
            property_map = {}

        if property_settings is None:
            property_settings = {}

        property_definitions = {
            pname: coll_property_definitions.find_one({'_id': pname})['definition']
            for pname in property_map
        }

        ignore_keys = {
            'property-id', 'property-title', 'property-description',
            'last_modified', 'definition', '_id'
        }

        expected_keys = {
            pname: set(
                property_map[pname][f]['field']
                for f in property_definitions[pname].keys() - ignore_keys
                if property_definitions[pname][f]['required']
            )
            for pname in property_map
        }

        insertions = []

        config_docs     = []
        property_docs   = []
        settings_docs   = {}

        # Add all of the configurations into the Mongo server
        ai = 1
        for atoms in tqdm(
            configurations,
            desc='Preparing to add configurations to Database',
            disable=not verbose,
            ):

            if transform:
                transform(atoms)

            cid = str(hash(atoms))

            processed_fields = process_species_list(atoms)

            # Add if doesn't exist, else update (since last-modified changed)
            c_update_doc =  {  # update document
                    '$setOnInsert': {
                        '_id': cid,
                        'atomic_numbers': atoms.get_atomic_numbers().tolist(),
                        'positions': atoms.get_positions().tolist(),
                        'cell': np.array(atoms.get_cell()).tolist(),
                        'pbc': atoms.get_pbc().astype(int).tolist(),
                        'elements': processed_fields['elements'],
                        'nelements': processed_fields['nelements'],
                        'elements_ratios': processed_fields['elements_ratios'],
                        'chemical_formula_reduced': processed_fields['chemical_formula_reduced'],
                        'chemical_formula_anonymous': processed_fields['chemical_formula_anonymous'],
                        'chemical_formula_hill': atoms.get_chemical_formula(),
                        'nsites': len(atoms),
                        'dimension_types': atoms.get_pbc().astype(int).tolist(),
                        'nperiodic_dimensions': int(sum(atoms.get_pbc())),
                        'lattice_vectors': np.array(atoms.get_cell()).tolist(),
                    },
                    '$set': {
                        'last_modified': datetime.datetime.now().strftime('%Y-%m-%dT%H:%M:%SZ')
                    },
                    '$addToSet': {
                        'names': {
                            '$each': list(atoms.info[ATOMS_NAME_FIELD])
                        },
                        'labels': {
                            '$each': list(atoms.info[ATOMS_LABELS_FIELD])
                        },
                        'relationships.properties': {
                            '$each': []
                        }
                    }
                }

            available_keys = set().union(atoms.info.keys(), atoms.arrays.keys())

            pid = None

            for pname, pmap in property_map.items():

                # Pre-check to avoid having to delete partially-added properties
                missing_keys = expected_keys[pname] - available_keys
                if missing_keys:
                    warnings.warn(
                        "Configuration is missing keys {} during "\
                        "insert_data. Available keys: {}. Skipping".format(
                            missing_keys, available_keys
                        )
                        # "Configuration {} is missing keys {} during "\
                        # "insert_data. Available keys: {}. Skipping".format(
                        #     ai, missing_keys, available_keys
                        # )
                    )
                    continue

                prop = Property.from_definition(
                    pname, property_definitions[pname],
                    atoms, pmap
                )

                # NOTE: property ID does not depend upon linked settings
                pid = str(hash(prop))

                # Attach property settings, if any were given
                labels = []
                methods = []
                settings_id = []
                if pname in property_settings:
                    settings_id = str(hash(property_settings[pname]))

                    labels = list(property_settings[pname].labels)
                    methods = [property_settings[pname].method]

                    # Tracker for updating PSO->PR relationships
                    if settings_id in settings_docs:
                        settings_docs[settings_id].append(pid)
                    else:
                        settings_docs[settings_id] = [pid]

                    settings_id = [settings_id]

                # Prepare the EDN document
                setOnInsert = {}
                for k in property_map[pname]:
                    if k not in prop.keys():
                        # To allow for missing non-required keys.
                        # Required keys checked for in Property.from_definition
                        continue

                    if isinstance(prop[k]['source-value'], (int, float, str)):
                        # Add directly
                        setOnInsert[k] = {
                            'source-value': prop[k]['source-value']
                        }
                    else:
                        # Then it's array-like and should be converted to a list
                        setOnInsert[k] = {
                            'source-value': np.atleast_1d(
                                prop[k]['source-value']
                            ).tolist()
                        }

                    if 'source-unit' in prop[k]:
                        setOnInsert[k]['source-unit'] = prop[k]['source-unit']

                    p_update_doc = {
                        '$addToSet': {
                            'methods': {'$each': methods},
                            'labels': {'$each': labels},
                            # PR -> PSO pointer
                            'relationships.property_settings': {
                                '$each': settings_id
                            },
                            'relationships.configurations': cid,
                        },
                        '$setOnInsert': {
                            '_id': pid,
                            'type': pname,
                            pname: setOnInsert
                        },
                        '$set': {
                            'last_modified': datetime.datetime.now().strftime('%Y-%m-%dT%H:%M:%SZ')
                        }
                    }

                property_docs.append(UpdateOne(
                    {'_id': pid},
                    p_update_doc,
                    upsert=True,
                ))

                c_update_doc['$addToSet']['relationships.properties']['$each'].append(
                    pid
                )

                insertions.append((cid, pid))

            config_docs.append(
                UpdateOne({'_id': cid}, c_update_doc, upsert=True)
            )

            if not pid:
                # Only yield if something wasn't yielded earlier
                insertions.append((cid, pid))

            ai += 1

        if config_docs:
            res = coll_configurations.bulk_write(config_docs, ordered=False)
            nmatch = res.bulk_api_result['nMatched']
            if nmatch:
                warnings.warn(
                    '{} duplicate configurations detected'.format(nmatch)
                )
        if property_docs:
            res = coll_properties.bulk_write(property_docs, ordered=False)
            nmatch = res.bulk_api_result['nMatched']
            if nmatch:
                warnings.warn(
                    '{} duplicate properties detected'.format(nmatch)
                )

        if settings_docs:
            res = coll_property_settings.bulk_write(
                [
                    UpdateOne(
                        {'_id': sid},
                        {'$addToSet': {'relationships.properties': {'$each': lst}}}
                    ) for sid, lst in settings_docs.items()
                ],
                ordered=False
            )

        client.close()
        return insertions


    def insert_property_definition(self, definition):
        """
        Inserts a new property definition into the database. Checks that
        definition is valid, then builds all necessary groups in
        :code:`/root/properties`. Throws an error if the property already
        exists.

        Args:

            definition (dict or string):
                The map defining the property. See the example below, or the
                `OpenKIM Properties Framework <https://openkim.org/doc/schema/properties-framework/>`_
                for more details. If a string is provided, it must be the name
                of an existing property definition from the
                `OpenKIM Properties List <https://openkim.org/properties>`_.

        Example definition:

        .. code-block:: python

            property_definition = {
                'property-id': 'default',
                'property-title': 'A default property used for testing',
                'property-description': 'A description of the property',
                'energy': {'type': 'float', 'has-unit': True, 'extent': [], 'required': True, 'description': 'empty'},
                'stress': {'type': 'float', 'has-unit': True, 'extent': [6], 'required': True, 'description': 'empty'},
                'name': {'type': 'string', 'has-unit': False, 'extent': [], 'required': True, 'description': 'empty'},
                'nd-same-shape': {'type': 'float', 'has-unit': True, 'extent': [2,3,5], 'required': True, 'description': 'empty'},
                'nd-diff-shape': {'type': 'float', 'has-unit': True, 'extent': [":", ":", ":"], 'required': True, 'description': 'empty'},
                'forces': {'type': 'float', 'has-unit': True, 'extent': [":", 3], 'required': True, 'description': 'empty'},
                'nd-same-shape-arr': {'type': 'float', 'has-unit': True, 'extent': [':', 2, 3], 'required': True, 'description': 'empty'},
                'nd-diff-shape-arr': {'type': 'float', 'has-unit': True, 'extent': [':', ':', ':'], 'required': True, 'description': 'empty'},
            }

        """

        if isinstance(definition, str):
            definition = KIM_PROPERTIES[definition]

        if self.property_definitions.count_documents(
            {'_id': definition['property-id']}
            ):
            warnings.warn(
                "Property definition with name '{}' already exists. "\
                "Using existing definition.".format(
                    definition['property-id']
                )
            )

        dummy_dict = deepcopy(definition)

        # Spoof if necessary
        if VALID_KIM_ID.match(dummy_dict['property-id']) is None:
            # Invalid ID. Try spoofing it
            dummy_dict['property-id'] = 'tag:@,0000-00-00:property/'
            dummy_dict['property-id'] += definition['property-id']
            warnings.warn(
                "Invalid KIM property-id; "\
                "Temporarily renaming to {}. "\
                "See https://openkim.org/doc/schema/properties-framework/ "\
                "for more details.".format(dummy_dict['property-id'])
            )

        check_property_definition(dummy_dict)

        self.property_definitions.update_one(
            {'_id': definition['property-id']},
            {
                '$setOnInsert': {
                    '_id': definition['property-id'],
                    'definition': dummy_dict
                }
            },
            upsert=True
        )


    def get_property_definition(self, name):
        return self.property_definitions.find_one({'_id': name})


    def insert_property_settings(self, pso_object):
        """
        Inserts a new property settings object into the database by creating
        and populating the necessary groups in :code:`/root/property_settings`.

        Args:

            pso_object (PropertySettings)
                The :class:`~colabfit.tools.property_settings.PropertySettings`
                object to insert into the database.


        Returns:

            pso_id (str):
                The ID of the inserted property settings object. Equals the hash
                of the object.
        """

        pso_id = str(hash(pso_object))

        self.property_settings.update_one(
            {'_id': pso_id},
            {
                '$addToSet': {
                    'labels': {'$each': list(pso_object.labels)}
                },
                '$setOnInsert': {
                    '_id': pso_id,
                    'method': pso_object.method,
                    'description': pso_object.description,
                    'files': [
                        {
                            'file_name': ftup[0],
                            'file_contents': ftup[1],
                        } for ftup in pso_object.files
                    ],
                }
            },
            upsert=True
        )

        return pso_id


    def get_property_settings(self, pso_id):
        pso_doc = self.property_settings.find_one({'_id': pso_id})

        return PropertySettings(
                method=pso_doc['method'],
                description=pso_doc['description'],
                labels=set(pso_doc['labels']),
                files=[
                    (d['file_name'], d['file_contents'])
                    for d in pso_doc['files']
                ]
            )


    # @staticmethod
    def get_data(
        self, collection_name,
        fields,
        query=None,
        ids=None,
        keep_ids=False,
        concatenate=False,
        ravel=False,
        unpack_properties=True,
        verbose=False,
        ):
        """
        Queries the database and returns the fields specified by `keys` as a
        list or an array of values. Returns the results in memory.

        Example:

        .. code-block:: python

            data = database.get_data(
                collection_name='properties',
                query={'_id': {'$in': <list_of_property_IDs>}},
                fields=['property_name_1.energy', 'property_name_1.forces'],
                cache=True
            )

        Args:

            collection_name (str):
                The name of a collection in the database.

            fields (list or str):
                The fields to return from the documents. Sub-fields can be
                returned by providing names separated by periods ('.')

            query (dict, default=None):
                A Mongo query dictionary. If None, returns the data for all of
                the documents in the collection.

            ids (list):
                The list of IDs to return the data for. If None, returns the
                data for the entire collection. Note that this information can
                also be provided using the :code:`query` argument.

            keep_ids (bool, default=False):
                If True, includes the '_id' field as one of the returned values.

            concatenate (bool, default=False):
                If True, concatenates the data before returning.

            ravel (bool, default=False):
                If True, concatenates and ravels the data before returning.

            unpack_properties (bool, default=True):
                If True, returns only the contents of the :code:`'source-value'`
                key for each field in :attr:`fields` (assuming
                :code:`'source-value'` exists). Users who wish to return the
                full dictionaries for fields should set
                :code:`unpack_properties=False`.

            verbose (bool, default=False):
                If True, prints a progress bar

        Returns:

            data (dict):
                key = k for k in keys. val = in-memory data
        """

        if query is None:
            query = {}

        if ids is not None:
            if isinstance(ids, str):
                ids = [ids]
            elif isinstance(ids, np.ndarray):
                ids = ids.tolist()

            query = {'_id': {'$in': ids}}

        if isinstance(fields, str):
            fields = [fields]

        retfields = {k: 1 for k in fields}

        if keep_ids:
            retfields['_id'] = 1

        collection = self[self.database_name][collection_name]

        cursor = collection.find(query, retfields)

        data = {
            k: [] for k in retfields
        }

        for doc in tqdm(cursor, desc='Getting data', disable=not verbose):
            for k in retfields:
                # For figuring out if document has the data

                # Handle keys like "property-name.property-field"
                missing = False
                v = doc
                for kk in k.split('.'):
                    if kk in v:
                        v = v[kk]
                    else:
                        # Missing something
                        missing = True

                if not missing:
                    if isinstance(v, dict):
                        if unpack_properties and ('source-value' in v):
                            v = v['source-value']

                    data[k].append(np.atleast_1d(v))

        if concatenate or ravel:
            for k,v in data.items():
                data[k] = np.concatenate(v)

        if ravel:
            for k,v in data.items():
                data[k] = v.ravel()

        if len(retfields) == 1:
            return data[list(retfields.keys())[0]]
        else:
            return data


    def get_configuration(self, i, property_ids=None, attach_properties=False):
        """
        Returns a single configuration by calling :meth:`get_configurations`
        """
        return self.get_configurations(
            [i], property_ids=property_ids, attach_properties=attach_properties
        )[0]


    def get_configurations(
        self, configuration_ids,
        property_ids=None,
        attach_properties=False,
        generator=False,
        verbose=False
        ):
        """
        A generator that returns in-memory Configuration objects one at a time
        by loading the atomic numbers, positions, cells, and PBCs.

        Args:

            configuration_ids (list or 'all'):
                A list of string IDs specifying which Configurations to return.
                If 'all', returns all of the configurations in the database.

            property_ids (list, default=None):
                A list of Property IDs. Used for limiting searches when
                :code:`attach_properties==True`.  If None,
                :code:`attach_properties` will attach all linked Properties.
                Note that this only attaches one property per Configuration, so
                if multiple properties point to the same Configuration, that
                Configuration will be returned multiple times.

            attach_properties (bool, default=False):
                If True, attaches all the data of any linked properties from
                :code:`property_ids`. The property data will either be added to
                the :code:`arrays` dictionary on a Configuration (if it can be
                converted to a matrix where the first dimension is the same
                as the number of atoms in the Configuration) or the :code:`info`
                dictionary (if it wasn't added to :code:`arrays`). Property
                fields in a list to accomodate the possibility of multiple
                properties of the same type pointing to the same configuration.
                WARNING: don't use this option if multiple properties of the
                same type point to the same Configuration, but the properties
                don't have values for all of their fields.

            generator (bool, default=False):
                If True, this function returns a generator of the
                configurations. This is useful if the configurations can't all
                fit in memory at the same time.

            verbose (bool):
                If True, prints progress bar

        Returns:

            configurations (iterable):
                A list or generator of the re-constructed configurations
        """

        if configuration_ids == 'all':
            query = {}
        else:
            if isinstance(configuration_ids, str):
                configuration_ids = [configuration_ids]

            query = {'_id': {'$in': configuration_ids}}

        if generator:
            return self._get_configurations(
                query=query,
                property_ids=property_ids,
                attach_properties=attach_properties,
                verbose=verbose
            )
        else:
            return list(self._get_configurations(
                query=query,
                property_ids=property_ids,
                attach_properties=attach_properties,
                verbose=verbose
            ))


    def _get_configurations(self, query, property_ids, attach_properties, verbose=False):
        if not attach_properties:
            for co_doc in tqdm(
                self.configurations.find(
                    query,
                    {
                        'atomic_numbers', 'positions', 'cell', 'pbc', 'names',
                        'labels'
                    }
                ),
                desc='Getting configurations',
                disable=not verbose
                ):
                c = Configuration(
                    symbols=co_doc['atomic_numbers'],
                    positions=co_doc['positions'],
                    cell=co_doc['cell'],
                    pbc=co_doc['pbc'],
                )

                c.info['_id'] = co_doc['_id']
                c.info[ATOMS_NAME_FIELD] = co_doc['names']
                c.info[ATOMS_LABELS_FIELD] = co_doc['labels']

                yield c
        else:

            # property_match = { 'relationships.configurations': query['_id']}

            # if property_ids is not None:
            #     property_match['_id'] = {'$in': property_ids}

            for co_doc in tqdm(self.configurations.aggregate([
                    {'$match': query},
                    {'$lookup': {
                        'from': 'properties',
                        'localField': 'relationships.properties',
                        'foreignField': '_id',
                        'as': 'linked_properties'
                    }},
                    # {'$match': {'linked_properties._id': property_match}},
                    {'$match': {'linked_properties._id': {'$in': property_ids}}},
                    ]),
                    desc='Getting configurations',
                    disable=not verbose
                ):

                c = Configuration(
                    symbols=co_doc['atomic_numbers'],
                    positions=co_doc['positions'],
                    cell=co_doc['cell'],
                    pbc=co_doc['pbc'],
                )

                c.info['_id'] = co_doc['_id']
                c.info[ATOMS_NAME_FIELD] = co_doc['names']
                c.info[ATOMS_LABELS_FIELD] = co_doc['labels']

                n = len(c)

                for pr_doc in co_doc['linked_properties']:
                    for field_name, field in pr_doc[pr_doc['type']].items():
                        v = np.atleast_1d(field['source-value'])

                        if (v.dtype == 'O') or v.shape[0] != n:
                            dct = c.info
                        else:
                            dct = c.arrays

                        field_name = f'{pr_doc["type"]}.{field_name}'

                        if field_name in dct:
                            # Then this is a duplicate property
                            dct[field_name].append(v)
                        else:
                            # Then this is the first time
                            # the property of this type is being added
                            dct[field_name] = [v]

                yield c


    def concatenate_configurations(self):
        """
        Concatenates the atomic_numbers, positions, cells, and pbcs groups in
        /configurations.
        """
        self.database.concatenate_configurations()


    def insert_configuration_set(self, ids, description='', verbose=False):
        """
        Inserts the configuration set of IDs to the database.

        Args:

            ids (list or str):
                The IDs of the configurations to include in the configuartion
                set.

            description (str, optional):
                A human-readable description of the configuration set.

            verbose (bool, default=False):
                If True, prints a progress bar
        """

        if isinstance(ids, str):
            ids = [ids]

        cs_hash = sha512()
        cs_hash.update(description.encode('utf-8'))
        for i in sorted(ids):
            cs_hash.update(str(i).encode('utf-8'))

        cs_id = str(int(cs_hash.hexdigest()[:16], 16)-HASH_SHIFT)

        # Check for duplicates
        if self.configuration_sets.count_documents({'_id': cs_id}):
            return cs_id

        # Make sure all of the configurations exist
        if self.configurations.count_documents({'_id': {'$in': ids}}) != len(ids):
            raise MissingEntryError(
                "Not all of the IDs provided to insert_configuration_set exist"\
                " in the database."
            )

        aggregated_info = self.aggregate_configuration_info(ids, verbose=verbose)

        self.configuration_sets.update_one(
            {'_id': cs_id},
            {
                '$addToSet': {
                    'relationships.configurations': {'$each': ids}
                },
                '$setOnInsert': {
                    '_id': cs_id,
                    'description': description,
                },
                '$set': {
                    'aggregated_info': aggregated_info,
                    'last_modified': datetime.datetime.now().strftime('%Y-%m-%dT%H:%M:%SZ')
                },
            },
            upsert=True
        )

        # Add the backwards relationships CO->CS
        config_docs = []
        for cid in ids:
            config_docs.append(UpdateOne(
                {'_id': cid},
                {
                    '$addToSet': {
                        'relationships.configuration_sets': cs_id
                    }
                }
            ))

        self.configurations.bulk_write(config_docs)

        return cs_id


    def get_configuration_set(self, cs_id, resync=False):
        """
        Returns the configuration set with the given ID.

        Args:

            cs_ids (str):
                The ID of the configuration set to return

            resync (bool):
                If True, re-aggregates the configuration set information before
                returning. Default is False.

        Returns:

            A dictionary with two keys:
                'last_modified': a datetime string
                'configuration_set': the configuration set object
        """


        if resync:
            self.resync_configuration_set(cs_id)

        cs_doc = self.configuration_sets.find_one({'_id': cs_id})

        return {
            'last_modified': cs_doc['last_modified'],
            'configuration_set': ConfigurationSet(
                configuration_ids=cs_doc['relationships']['configurations'],
                description=cs_doc['description'],
                aggregated_info=cs_doc['aggregated_info']
            )
        }


    def resync_configuration_set(self, cs_id, verbose=False):
        """
        Re-synchronizes the configuration set by re-aggregating the information
        from the configurations.

        Args:

            cs_id (str):
                The ID of the configuration set to update

            verbose (bool, default=False):
                If True, prints a progress bar

        Returns:

            None; updates the configuration set document in-place

        """

        cs_doc = self.configuration_sets.find_one({'_id': cs_id})

        aggregated_info = self.aggregate_configuration_info(
            cs_doc['relationships']['configurations'], verbose=verbose
        )

        self.configuration_sets.update_one(
            {'_id': cs_id},
            {'$set': {'aggregated_info': aggregated_info}},
            upsert=True,
        )


    def resync_dataset(self, ds_id, verbose=False):
        """
        Re-synchronizes the dataset by aggregating all necessary data from
        properties and configuration sets. Note that this also calls
        :meth:`colabfit.tools.client.resync_configuration_set`

        Args:

            ds_id (str):
                The ID of the dataset to update

            verbose (bool, default=False):
                If True, prints a progress bar

        Returns:

            None; updates the dataset document in-place
        """

        ds_doc = self.datasets.find_one({'_id': ds_id})

        cs_ids = ds_doc['relationships']['configuration_sets']
        pr_ids = ds_doc['relationships']['properties']

        for csid in cs_ids:
            self.resync_configuration_set(csid, verbose=verbose)

        aggregated_info = {}
        for k,v in self.aggregate_configuration_set_info(cs_ids).items():
            if k == 'labels':
                k = 'configuration_labels'
            elif k == 'labels_counts':
                k = 'configuration_labels_counts'

            aggregated_info[k] = v

        for k,v in self.aggregate_property_info(pr_ids, verbose=verbose).items():
            if k in {
                'labels', 'labels_counts',
                'types',  'types_counts',
                'fields', 'fields_counts'
                }:
                k = 'property_' + k

            aggregated_info[k] = v

        self.datasets.update_one(
            {'_id': ds_id},
            {'$set': {'aggregated_info': aggregated_info}},
            upsert=True
        )


    def aggregate_configuration_info(self, ids, verbose=False):
        """
        Gathers the following information from a collection of configurations:

        * :code:`nconfigurations`: the total number of configurations
        * :code:`nsites`: the total number of sites
        * :code:`nelements`: the total number of unique element types
        * :code:`elements`: the element types
        * :code:`individual_elements_ratios`: a set of elements ratios generated
          by looping over each configuration, extracting its concentration of
          each element, and adding the tuple of concentrations to the set
        * :code:`total_elements_ratios`: the ratio of the total count of atoms
            of each element type over :code:`nsites`
        * :code:`labels`: the union of all configuration labels
        * :code:`labels_counts`: the total count of each label
        * :code:`chemical_formula_reduced`: the set of all reduced chemical
            formulae
        * :code:`chemical_formula_anonymous`: the set of all anonymous chemical
            formulae
        * :code:`chemical_formula_hill`: the set of all hill chemical formulae
        * :code:`nperiodic_dimensions`: the set of all numbers of periodic
            dimensions
        * :code:`dimension_types`: the set of all periodic boundary choices

        Returns:

            aggregated_info (dict):
                All of the aggregated info

            verbose (bool, default=False):
                If True, prints a progress bar
        """

        aggregated_info = {
            'nconfigurations': len(ids),
            'nsites': 0,
            'nelements': 0,
            'chemical_systems': set(),
            'elements': [],
            'individual_elements_ratios': {},
            'total_elements_ratios': {},
            'labels': [],
            'labels_counts': [],
            'chemical_formula_reduced': set(),
            'chemical_formula_anonymous': set(),
            'chemical_formula_hill': set(),
            'nperiodic_dimensions': set(),
            'dimension_types': set(),
        }

        for doc in tqdm(
            self.configurations.find({'_id': {'$in': ids}}),
            desc='Aggregating configuration info',
            disable=not verbose,
            total=len(ids),
            ):
            aggregated_info['nsites'] += doc['nsites']

            aggregated_info['chemical_systems'].add(''.join(doc['elements']))

            for e, er in zip(doc['elements'], doc['elements_ratios']):
                if e not in aggregated_info['elements']:
                    aggregated_info['nelements'] += 1
                    aggregated_info['elements'].append(e)
                    aggregated_info['total_elements_ratios'][e] = er*doc['nsites']
                    aggregated_info['individual_elements_ratios'][e] = set(
                        [np.round_(er, decimals=2)]
                    )
                else:
                    aggregated_info['total_elements_ratios'][e] += er*doc['nsites']
                    aggregated_info['individual_elements_ratios'][e].add(
                        np.round_(er, decimals=2)
                    )

            for l in doc['labels']:
                if l not in aggregated_info['labels']:
                    aggregated_info['labels'].append(l)
                    aggregated_info['labels_counts'].append(1)
                else:
                    idx = aggregated_info['labels'].index(l)
                    aggregated_info['labels_counts'][idx] += 1

            aggregated_info['chemical_formula_reduced'].add(doc['chemical_formula_reduced'])
            aggregated_info['chemical_formula_anonymous'].add(doc['chemical_formula_anonymous'])
            aggregated_info['chemical_formula_hill'].add(doc['chemical_formula_hill'])

            aggregated_info['nperiodic_dimensions'].add(doc['nperiodic_dimensions'])
            aggregated_info['dimension_types'].add(tuple(doc['dimension_types']))

        for e in aggregated_info['elements']:
            aggregated_info['total_elements_ratios'][e] /= aggregated_info['nsites']
            aggregated_info['individual_elements_ratios'][e] = list(aggregated_info['individual_elements_ratios'][e])

        aggregated_info['chemical_systems'] = list(aggregated_info['chemical_systems'])

        aggregated_info['chemical_formula_reduced'] = list(aggregated_info['chemical_formula_reduced'])
        aggregated_info['chemical_formula_anonymous'] = list(aggregated_info['chemical_formula_anonymous'])
        aggregated_info['chemical_formula_hill'] = list(aggregated_info['chemical_formula_hill'])
        aggregated_info['nperiodic_dimensions'] = list(aggregated_info['nperiodic_dimensions'])
        aggregated_info['dimension_types'] = list(aggregated_info['dimension_types'])

        return aggregated_info


    def aggregate_property_info(self, pr_ids, verbose=False):
        """
        Aggregates the following information from a list of properties:

            * types
            * labels
            * labels_counts

        Args:

            pr_ids (list or str):
                The IDs of the configurations to aggregate information from

            verbose (bool, default=False):
                If True, prints a progress bar

        Returns:

            aggregated_info (dict):
                All of the aggregated info
        """

        if isinstance(pr_ids, str):
            pr_ids = [pr_ids]

        aggregated_info = {
            'types': [],
            'types_counts': [],
            'fields': [],
            'fields_counts': [],
            'methods': [],
            'methods_counts': [],
            'labels': [],
            'labels_counts': []
        }

        ignore_keys = {
            'property-id', 'property-title', 'property-description', '_id',
        }

        for doc in tqdm(
            self.properties.find({'_id': {'$in': pr_ids}}),
            desc='Aggregating property info',
            disable=not verbose,
            total=len(pr_ids)
            ):
            if doc['type'] not in aggregated_info['types']:
                aggregated_info['types'].append(doc['type'])
                aggregated_info['types_counts'].append(1)
            else:
                idx = aggregated_info['types'].index(doc['type'])
                aggregated_info['types_counts'][idx] += 1

            for l in doc[doc['type']]:
                if l in ignore_keys: continue

                l = '.'.join([doc['type'], l])

                if l not in aggregated_info['fields']:
                    aggregated_info['fields'].append(l)
                    aggregated_info['fields_counts'].append(1)
                else:
                    idx = aggregated_info['fields'].index(l)
                    aggregated_info['fields_counts'][idx] += 1

            for l in doc['labels']:
                if l not in aggregated_info['labels']:
                    aggregated_info['labels'].append(l)
                    aggregated_info['labels_counts'].append(1)
                else:
                    idx = aggregated_info['labels'].index(l)
                    aggregated_info['labels_counts'][idx] += 1


            for l in doc['methods']:
                if l not in aggregated_info['methods']:
                    aggregated_info['methods'].append(l)
                    aggregated_info['methods_counts'].append(1)
                else:
                    idx = aggregated_info['methods'].index(l)
                    aggregated_info['methods_counts'][idx] += 1

        return aggregated_info


    def aggregate_configuration_set_info(self, cs_ids, resync=False, verbose=False):
        """
        Aggregates the following information from a list of configuration sets:

            * nconfigurations
            * nsites
            * chemical_systems
            * nelements
            * elements
            * individual_elements_ratios
            * total_elements_ratios
            * labels
            * labels_counts
            * chemical_formula_reduced
            * chemical_formula_anonymous
            * chemical_formula_hill
            * nperiodic_dimensions
            * dimension_types

        Args:

            cs_ids (list or str):
                The IDs of the configurations to aggregate information from

            resync (bool, default=False):
                If True, re-synchronizes each configuration set before
                aggregating the information.

            verbose (bool, default=False):
                If True, prints a progress bar

        Returns:

            aggregated_info (dict):
                All of the aggregated info
        """

        if isinstance(cs_ids, str):
            cs_ids = [cs_ids]

        if resync:
            for csid in cs_ids:
                self.resync_configuration_set(csid, verbose=verbose)

        co_ids = list(set(itertools.chain.from_iterable(
            cs_doc['relationships']['configurations'] for cs_doc in
            self.configuration_sets.find({'_id': {'$in': cs_ids}})
        )))

        return self.aggregate_configuration_info(co_ids, verbose=verbose)


    def insert_dataset(
        self, cs_ids, pr_ids, name,
        authors=None,
        links=None,
        description='',
        resync=False,
        verbose=False,
        ):
        """
        Inserts a dataset into the database.

        Args:

            cs_ids (list or str):
                The IDs of the configuration sets to link to the dataset.

            pr_ids (list or str):
                The IDs of the properties to link to the dataset

            name (str):
                The name of the dataset

            authors (list or str or None):
                The names of the authors of the dataset. If None, then no
                authors are added.

            links (list or str or None):
                External links (e.g., journal articles, Git repositories, ...)
                to be associated with the dataset. If None, then no links are
                added.

            description (str or None):
                A human-readable description of the dataset. If None, then not
                description is added.

            resync (bool):
                If True, re-synchronizes the configuration sets and properties
                before adding to the dataset. Default is False.

            verbose (bool, default=False):
                If True, prints a progress bar

        Returns:

            ds_id (str):
                The ID of the inserted dataset
        """

        if isinstance(cs_ids, str):
            cs_ids = [cs_ids]

        if isinstance(pr_ids, str):
            pr_ids = [pr_ids]

        if isinstance(authors, str):
            authors = [authors]

        if isinstance(links, str):
            links = [links]

        ds_hash = sha512()
        for ci in sorted(cs_ids):
            ds_hash.update(str(ci).encode('utf-8'))
        for pi in sorted(pr_ids):
            ds_hash.update(str(pi).encode('utf-8'))

        ds_id = str(int(ds_hash.hexdigest()[:16], 16)-HASH_SHIFT)

        # Check for duplicates
        if self.datasets.count_documents({'_id': ds_id}):
            if resync:
                self.resync_dataset(ds_id)

            return ds_id

        aggregated_info = {}
        for k,v in self.aggregate_configuration_set_info(
            cs_ids, verbose=verbose).items():
            if k == 'labels':
                k = 'configuration_labels'
            elif k == 'labels_counts':
                k = 'configuration_labels_counts'

            aggregated_info[k] = v

        for k,v in self.aggregate_property_info(
            pr_ids, verbose=verbose).items():
            if k in {
                'labels', 'labels_counts',
                'types',  'types_counts',
                'fields', 'fields_counts'
                }:
                k = 'property_' + k

            aggregated_info[k] = v

        self.datasets.update_one(
            {'_id': ds_id},
            {
                '$addToSet': {
                    'relationships.configuration_sets': {'$each': cs_ids},
                    'relationships.properties': {'$each': pr_ids},
                },
                '$setOnInsert': {
                    '_id': ds_id,
                    'name': name,
                    'authors': authors,
                    'links': links,
                    'description': description,
                },
                '$set': {
                    'aggregated_info': aggregated_info,
                    'last_modified': datetime.datetime.now().strftime('%Y-%m-%dT%H:%M:%SZ')
                },
            },
            upsert=True
        )

        # Add the backwards relationships CS->DS
        config_set_docs = []
        for csid in cs_ids:
            config_set_docs.append(UpdateOne(
                {'_id': csid},
                {'$addToSet': {'relationships.datasets': ds_id}}
            ))

        self.configuration_sets.bulk_write(config_set_docs)

        # Add the backwards relationships PR->DS
        property_docs = []
        for pid in tqdm(pr_ids, desc='Updating PR->DS relationships'):
            property_docs.append(UpdateOne(
                {'_id': pid},
                {'$addToSet': {'relationships.datasets': ds_id}}
            ))

        self.properties.bulk_write(property_docs)

        return ds_id


    def get_dataset(self, ds_id, resync=False, verbose=False):
        """
        Returns the dataset with the given ID.

        Args:

            ds_ids (str):
                The ID of the dataset to return

            resync (bool):
                If True, re-aggregates the configuration set and property
                information before returning. Default is False.

            verbose (bool, default=True):
                If True, prints a progress bar. Only used if
                :code:`resync=False`.

        Returns:

            A dictionary with two keys:
                'last_modified': a datetime string
                'dataset': the dataset object
        """


        if resync:
            self.resync_dataset(ds_id, verbose=verbose)

        ds_doc = self.datasets.find_one({'_id': ds_id})

        return {
            '_id': ds_id,
            'last_modified': ds_doc['last_modified'],
            'dataset': Dataset(
                configuration_set_ids=ds_doc['relationships']['configuration_sets'],
                property_ids=ds_doc['relationships']['properties'],
                name=ds_doc['name'],
                authors=ds_doc['authors'],
                links=ds_doc['links'],
                description=ds_doc['description'],
                aggregated_info=ds_doc['aggregated_info']
            )
        }



    def aggregate_dataset_info(self, ds_ids):
        """
        Aggregates information from a list of datasets.

        NOTE: this will face all of the same challenges as
        aggregate_configuration_set_info()

            * you need to find the overlap of COs and PRs.
        """
        pass


    def apply_labels(
        self, dataset_id, collection_name, query, labels, verbose=False
        ):
        """
        Applies the given labels to all objects in the specified collection that
        match the query and are linked to the given dataset.

        Args:

            dataset_id (str):
                The ID of the dataset. Used as a safety measure to only update
                entries for the given dataset.

            collection_name (str):
                One of 'configurations' or 'properties'.

            query (dict):
                A Mongo-style query for filtering the collection. For
                example: :code:`query = {'nsites': {'$lt': 100}}`.

            labels (set or str):
                A set of labels to apply to the matching entries.

            verbose (bool):
                If True, prints progress bar.

        Pseudocode:
            * Get the IDs of the configurations that match the query
            * Use updateMany to update the MongoDB
            * Iterate over the HDF5 entries.
        """

        dataset = self.get_dataset(dataset_id)['dataset']

        if collection_name == 'configurations':
            collection = self.configurations

            cs_ids = dataset.configuration_set_ids

            all_co_ids = list(set(itertools.chain.from_iterable(
                cs_doc['relationships']['configurations'] for cs_doc in
                self.configuration_sets.find({'_id': {'$in': cs_ids}})
            )))

            query['_id'] = {'$in': all_co_ids}
        elif collection_name == 'properties':
            collection = self.properties

            query['_id'] = {'$in': dataset.property_ids}
        else:
            raise RuntimeError(
                "collection_name must be 'configurations' or 'properties'"
            )

        if isinstance(labels, str):
            labels = {labels}

        for doc in tqdm(
            collection.find(query, {'_id': 1}),
            desc='Applying configuration labels',
            disable=not verbose
            ):
            doc_id = doc['_id']

            collection.update_one(
                {'_id': doc_id},
                {'$addToSet': {'labels': {'$each': list(labels)}}}
            )


    def plot_histograms(
        self,
        fields=None,
        query=None,
        ids=None,
        verbose=False,
        nbins=100,
        xscale='linear',
        yscale='linear',
        method='matplotlib'
        ):
        """
        Generates histograms of the given fields.

        Args:

            fields (list or str):
                The names of the fields to plot

            query (dict, default=None):
                A Mongo query dictionary. If None, returns the data for all of
                the documents in the collection.

            ids (list or str):
                The IDs of the objects to plot the data for

            verbose (bool, default=False):
                If True, prints progress bar

            nbins (int):
                Number of bins per histogram

            xscale (str):
                Scaling for x-axes. One of ['linear', 'log'].

            yscale (str):
                Scaling for y-axes. One of ['linear', 'log'].

            method (str, default='plotly')
                Package to use for plotting. 'plotly' or 'matplotlib'.
        """
        if fields is None:
            fields = self.property_fields
        elif isinstance(fields, str):
            fields = [fields]

        nfields = len(fields)

        nrows = max(1, int(np.ceil(nfields/3)))
        if (nrows > 1) or (nfields%3 == 0):
            ncols = 3
        else:
            ncols = nfields%3

        if method == 'plotly':
            fig = make_subplots(rows=nrows, cols=ncols, subplot_titles=fields)
        elif method == 'matplotlib':
            fig, axes = plt.subplots(nrows=nrows, ncols=ncols, figsize=(4*ncols, 2*nrows))
            axes = np.atleast_2d(axes)
        else:
            raise RuntimeError('Unsupported plotting method')

        for i, prop in enumerate(fields):
            data = self.get_data(
                'properties', prop,
                query=query, ids=ids, verbose=verbose, ravel=True
            )

            c = i % 3
            r = i // 3


            if nrows > 1:

                if method == 'plotly':
                    fig.add_trace(
                        go.Histogram(x=data, nbinsx=nbins, name=prop),
                        row=r+1, col=c+1,
                    )
                else:
                    _ = axes[r][c].hist(data, bins=nbins)
                    axes[r][c].set_title(prop)
                    axes[r][c].set_xscale(xscale)
                    axes[r][c].set_yscale(yscale)
            else:
                if method == 'plotly':
                    fig.add_trace(
                        go.Histogram(x=data, nbinsx=nbins, name=prop),
                        row=1, col=c+1,
                    )
                else:
                    _ = axes[0][c].hist(data, bins=nbins)
                    axes[r][c].set_title(prop)
                    axes[r][c].set_xscale(xscale)
                    axes[r][c].set_yscale(yscale)

        c += 1
        while c < ncols:
            if method == 'matplotlib':
                axes[r][c].axis('off')
            c += 1

        if method == 'plotly':
            fig.update_layout(
                showlegend=True,
            )
            fig.update_xaxes(type=xscale)
            fig.update_yaxes(type=yscale)
            fig.for_each_annotation(lambda a: a.update(text=""))
        else:
            plt.tight_layout()

        return fig


    def get_statistics(
        self,
        fields,
        query=None,
        ids=None,
        verbose=False,
        ):
        """
        Queries the database and returns the fields specified by `keys` as a
        list or an array of values. Returns the results in memory.

        Example:

        .. code-block:: python

            data = database.get_data(
                collection_name='properties',
                query={'_id': {'$in': <list_of_property_IDs>}},
                fields=['property_name_1.energy', 'property_name_1.forces'],
                cache=True
            )

        Args:

            collection_name (str):
                The name of a collection in the database.

            fields (list or str):
                The fields to return from the documents. Sub-fields can be
                returned by providing names separated by periods ('.')

            query (dict, default=None):
                A Mongo query dictionary. If None, returns the data for all of
                the documents in the collection.

            ids (list):
                The list of IDs to return the data for. If None, returns the
                data for the entire collection. Note that this information can
                also be provided using the :code:`query` argument.

            verbose (bool, default=False):
                If True, prints a progress bar during data extraction

        Returns:
            results (dict)::
                .. code-block:: python

                    {
                        f:  {
                            'average': np.average(data),
                            'std': np.std(data),
                            'min': np.min(data),
                            'max': np.max(data),
                            'average_abs': np.average(np.abs(data))
                        } for f in fields
                    }

        """

        if isinstance(fields, str):
            fields = [fields]

        retdict = {}

        for field in fields:

            data = self.get_data(
                'properties', field, query=query, ids=ids,
                ravel=True, verbose=verbose
            )

            retdict[field] = {
                'average': np.average(data),
                'std': np.std(data),
                'min': np.min(data),
                'max': np.max(data),
                'average_abs': np.average(np.abs(data)),
            }

        if len(fields) == 1:
            return retdict[fields[0]]
        else:
            return retdict


    def filter_on_configurations(self, ds_id, query, verbose=False):
        """
        Searches the configuration sets of a given dataset, and
        returns configuration sets and properties that have been filtered based
        on the given criterion.

            * The returned configuration sets will only include configurations that return True for the filter
            * The returned property IDs will only include properties that point to a configuration that returned True for the filter.

        Args:

            ds_id (str):
                The ID of the dataset to filter

            query (dict):
                A Mongo query that will return the desired objects. Note that
                the key-value pair :code:`{'_id': {'$in': ...}}` will be
                included automatically to filter on only the objects that are
                already linked to the given dataset.

            verbose (bool, default=False):
                If True, prints progress bars

        Returns:

            configuration_sets (list):
                A list of configuration sets that have been pruned to only
                include configurations that satisfy the filter

            property_ids (list):
                A list of property IDs that satisfy the filter
        """

        ds_doc = self.datasets.find_one({'_id': ds_id})

        configuration_sets = []
        property_ids = []

        # Loop over configuration sets
        cursor = self.configuration_sets.find({
            '_id': {'$in': ds_doc['relationships']['configuration_sets']}
            }
        )

        for cs_doc in tqdm(
            cursor,
            desc='Filtering on configuration sets',
            disable=not verbose
            ):

            query['_id'] = {'$in': cs_doc['relationships']['configurations']}

            co_ids = self.get_data('configurations', fields='_id', query=query)

            # Build the filtered configuration sets
            configuration_sets.append(
                ConfigurationSet(
                    configuration_ids=co_ids,
                    description=cs_doc['description'],
                    aggregated_info=self.aggregate_configuration_info(
                        co_ids,
                        verbose=verbose
                    )
                )
            )

        # Now get the corresponding properties
        property_ids = [_['_id'] for _ in self.properties.filter(
            {
            '_id': {'$in': list(itertools.chain.from_iterable(
                cs.configuration_ids for cs in configuration_sets
            ))}
            },
            {'_id': 1}
        )]

        return configuration_sets, property_ids


    def filter_on_properties(
        self, ds_id, filter_fxn=None, query=None, fields=None, verbose=False
        ):
        """
        Searches the properties of a given dataset, and returns configuration
        sets and properties that have been filtered based on the given
        criterion.

            * The returned configuration sets will only include configurations that are pointed to by a property that returned True for the filter
            * The returned property IDs will only include properties that returned True for the filter function.

        Example:

        .. code-block:: python

            configuration_sets, property_ids = database.filter_on_properties(
                ds_id=...,
                filter_fxn=lambda x: np.max(np.abs(x[']))
            )

        Args:

            ds_id (str):
                The ID of the dataset to filter

            filter_fxn (callable, default=None):
                A callable function to use as :code:`filter(filter_fxn, cursor)`
                where :code:`cursor` is a Mongo cursor over all of the
                property documents in the given dataset. If
                :code:`filter_fxn` is None, must specify :code:`query`.

            query (dict, default=None):
                A Mongo query that will return the desired objects. Note that
                the key-value pair :code:`{'_id': {'$in': ...}}` will be
                included automatically to filter on only the objects that are
                already linked to the given dataset.

            fields (str or list, default=None):
                The fields required by :code:`filter_fxn`. Providing the minimum
                number of necessary fields can improve query performance.

            verbose (bool, default=False):
                If True, prints progress bars

        Returns:

            configuration_sets (list):
                A list of configuration sets that have been pruned to only
                include configurations that satisfy the filter

            property_ids (list):
                A list of property IDs that satisfy the filter
        """

        if filter_fxn is None:
            if query is None:
                raise RuntimeError(
                    'filter_fxn and query cannot both be None'
                )
            else:
                filter_fxn = lambda x: True

        ds_doc = self.datasets.find_one({'_id': ds_id})

        configuration_sets = []
        property_ids = []

        # Filter the properties
        retfields = {'_id': 1, 'relationships.configurations': 1}
        if fields is not None:
            if isinstance(fields, str):
                fields = [fields]

            for f in fields:
                retfields[f] = 1

        if query is None:
            query = {}

        query['_id'] = {'$in': ds_doc['relationships']['properties']}

        cursor = self.properties.find(query, retfields)

        all_co_ids = []
        for pr_doc in tqdm(
            cursor,
            desc='Filtering on properties',
            disable=not verbose,
            ):
            if filter_fxn(pr_doc):
                property_ids.append(pr_doc['_id'])
                all_co_ids.append(pr_doc['relationships']['configurations'])

        all_co_ids = list(set(itertools.chain.from_iterable(all_co_ids)))

        # Then filter the configuration sets
        for cs_doc in self.configuration_sets.find({
            '_id': {'$in': ds_doc['relationships']['configuration_sets']}
            }):

            co_ids =list(
                set(cs_doc['relationships']['configurations']).intersection(
                    all_co_ids
                )
            )

            configuration_sets.append(
                ConfigurationSet(
                    configuration_ids=co_ids,
                    description=cs_doc['description'],
                    aggregated_info=self.aggregate_configuration_info(
                        co_ids,
                        verbose=verbose
                    )
                )
            )

        return configuration_sets, property_ids


    # def apply_transformation(
    #     self,
    #     dataset_id,
    #     property_ids,
    #     configuration_ids,
    #     update_map,
    #     ):
    #     """
    #     This function works by looping over the properties that match the
    #     provided query and updating them by applying the updated rule. Fields
    #     from the linked configurations can also be used for the update rule if
    #     by setting configuration_fields.

    #     Example:

    #     .. code-block:: python

    #         # Convert energies to per-atom values
    #         database.apply_transformation(
    #             dataset_id=<dataset_id>,

    #             query={'_id': <property_ids>},
    #             update={
    #                 'property-name.energy':
    #                 lambda fv, doc: fv/doc['configuration']['nsites']
    #             }
    #         )

    #     Args:

    #         dataset_id (str):
    #             The ID of the dataset. Used as a safety measure to only update
    #             entries for the given dataset.

    #         property_ids (list or str):
    #             The IDs of the properties to be updated.

    #         update_map (dict):
    #             A dictionary where the keys are the name of a field to update
    #             (omitting "source-value"), and the values are callable functions
    #             that take the field value and property document as arguments.

    #         configuration_ids (list, default=None):
    #             The IDs of the configurations to use for each property update.
    #             Must be the same length as :code:`pr_ids`. Note that the fields
    #             of configuration :code:`co_ids[i]` will be accessible for the
    #             update command of property :code:`pr_ids[i]` using the
    #             :code:`configuration.<field>` notation. If None, applies the
    #             updates to the properties without using any configuration
    #             fields.

    #     Returns:

    #         update_results (dict):
    #             The results of a Mongo bulkWrite operation
    #     """

    #     dataset = self.get_dataset(dataset_id)['dataset']

    #     pipeline = [
    #         # Filter on the dataset properties
    #         {'$match': {'_id': {'$in': dataset.property_ids}}},
    #         # Filter on the specified properties
    #         {'$match': {'_id': {'$in': property_ids}}},
    #     ]

    #     if configuration_ids:
    #         # Attach the linked configuration documents
    #         pipeline.append(
    #             {'$lookup': {
    #                 'from': 'configurations',
    #                 'localField': 'relationships.configurations',
    #                 'foreignField': '_id',
    #                 'as': 'configuration'
    #             }}
    #         )
    #         pipeline.append(
    #             {'$unwind': '$configuration'}
    #         )
    #     else:
    #         configuration_ids = [None]*len(property_ids)

    #     pr_to_co_map = {p:c for p,c in zip(property_ids, configuration_ids)}

    #     updates = []
    #     for pr_doc in self.properties.aggregate(pipeline):
    #         link_cid = pr_to_co_map[pr_doc['_id']]

    #         # Only perform the operation for the desired configurations
    #         if (link_cid is None) or (pr_doc['configuration']['_id'] == link_cid):
    #             for key, fxn in update_map.items():
    #                 fv = pr_doc
    #                 missing = False
    #                 for k in key.split('.'):
    #                     if k in fv:
    #                         fv = fv[k]
    #                     else:
    #                         # Does not have necessary data
    #                         missing = True

    #                 if missing: continue

    #                 if isinstance(fv, dict):
    #                     # Handle case where "source-value" isn't at end of key
    #                     fv = fv['source-value']
    #                     key += '.source-value'

    #                 data = fxn(fv, pr_doc)

    #                 if isinstance(data, (np.ndarray, list)):
    #                     data = np.atleast_1d(data).tolist()
    #                 elif isinstance(data, (str, bool, int, float)):
    #                     pass
    #                 elif np.issubdtype(data.dtype, np.integer):
    #                     data = int(data)
    #                 elif np.issubdtype(data.dtype, np.float):
    #                     data = float(data)

    #                 updates.append(UpdateOne(
    #                     {'_id': pr_doc['_id']},
    #                     {'$set': {key: data}}
    #                 ))

    #     res = self.properties.bulk_write(updates, ordered=False)
    #     nmatch = res.bulk_api_result['nMatched']
    #     if nmatch:
    #         warnings.warn('Modified {} properties'.format(nmatch))

    #     return res


    def dataset_from_markdown(
        self,
        html_file_path,
        generator=False,
        verbose=False,
    ):
        """
        Loads a Dataset from a markdown file.

        Args:

            html_file_path (str):
                The full path to the markdown file

            generator (bool, default=False):
                If True, uses a generator when inserting data.

            verbose (bool, default=False):
                If True, prints progress bars

        Returns:

            dataset (Dataset):
                The Dataset object after adding it to the Database
        """

        base_path = os.path.split(html_file_path)[0]

        with open(html_file_path, 'r') as f:
            try:
                html = markdown.markdown(f.read(), extensions=['tables'])
            except:
                raise MarkdownFormatError(
                    "Markdown file could not be read by markdown.markdown()"
                )

        # Parse information from markdown file
        parser = DatasetParser()
        parser.feed(html)

        images = []
        storage_table = parser.get_data('Storage format')
        header = storage_table[0]
        for row in storage_table:

            # Check if already exists in Database
            if row[header.index('Format')] == 'mongo':
                return self.get_dataset(
                    row[header.index('File')], resync=True, verbose=verbose
                )

            # Else, need to build from scratch
            try:
                elements = [l.strip() for l in row[header.index('Elements')].split(',')]
            except:
                raise BadTableFormatting(
                    "Error when parsing 'Elements' column of 'Storage format' table"
                )

            # Load Configurations
            images.append(load_data(
                file_path=os.path.join(base_path, row[header.index('File')][0][1]),
                file_format=row[header.index('Format')],
                name_field=row[header.index('Name field')],
                elements=elements,
                default_name=parser.data['Name'],
                verbose=verbose
            ))

        images = itertools.chain.from_iterable(images)

        # Add Property definitions and load property_map
        property_map = {}
        for prop in parser.get_data('Properties')[1:]:
            pid         = prop[0][0]
            kim_field   = prop[1]
            ase_field   = prop[2]
            units       = prop[3]

            if units == 'None':
                units = None

            # pid, kim_field, ase_field, units = prop


            if pid in KIM_PROPERTIES:
                pname = definition = pid
            elif isinstance(pid, tuple):
                pname = pid[0]

                edn_path = os.path.abspath(os.path.join(base_path, pid[1]))
                definition = kim_edn.load(edn_path)

            definition['property-id'] = pname
            self.insert_property_definition(definition)

            pid_dict = property_map.setdefault(pname, {})

            if kim_field in pid_dict:
                raise BadTableFormatting(
                    "Duplicate property field found"
                )

            pid_dict[kim_field] = {
                'field': ase_field,
                'units': units
            }

        # Extract property settings
        property_settings = {}
        pso_table = parser.get_data('Property settings')
        header = pso_table[0]
        for row in pso_table[1:]:
            files = []
            if 'Files' in header:
                for ftup in row[header.index('Files')]:
                    # Files will be stored as hyperlink tuples
                    fpath = os.path.abspath(os.path.join(base_path, ftup[1]))
                    with open(fpath, 'r') as f:
                        files.append((
                            ftup[0],
                            '\n'.join([_.strip() for _ in f.readlines()])
                        ))

            property_settings[row[header.index('Property')]] = PropertySettings(
                method=row[header.index('Method')],
                description=row[header.index('Description')],
                labels=[
                    _.strip() for _ in row[header.index('Labels')].split(',')
                ] if 'Labels' in header else [],
                files=files,
            )

        ids = list(self.insert_data(
            images,
            property_map=property_map,
            property_settings=property_settings,
            generator=generator,
            verbose=verbose,
        ))

        all_co_ids, all_pr_ids = list(zip(*ids))

        # Extract configuration sets and trigger CS refresh
        cs_ids = []

        config_sets = parser.get_data('Configuration sets')
        header = config_sets[0]
        for row in config_sets[1:]:
            query = literal_eval(row[header.index('Query')])
            query['_id'] = {'$in': all_co_ids}

            co_ids = self.get_data(
                'configurations',
                fields='_id',
                query=query,
                ravel=True
            ).tolist()

            cs_id = self.insert_configuration_set(
                co_ids,
                description=row[header.index('Description')],
                verbose=True
            )

            cs_ids.append(cs_id)

        # Define the Dataset
        ds_id = self.insert_dataset(
            cs_ids=cs_ids,
            pr_ids=all_pr_ids,
            name='Mo_PRM2019',
            authors=parser.data['Authors'],
            links=parser.data['Links'],
            description=parser.data['Description'],
            verbose=verbose,
        )

        # Extract labels and trigger label refresh for configurations
        labels = parser.get_data('Configuration labels')
        header = labels[0]
        for row in labels[1:]:
            query = literal_eval(row[header.index('Query')])
            query['_id'] = {'$in': all_co_ids}

            self.apply_labels(
                dataset_id=ds_id,
                collection_name='configurations',
                query=query,
                labels=[
                    l.strip() for l in row[header.index('Labels')].split(',')
                ],
                verbose=True
            )

        return self.get_dataset(ds_id, resync=True, verbose=verbose)


    def dataset_to_markdown(
        self,
        ds_id,
        base_folder,
        html_file_name,
        data_file_name,
        data_format,
        name_field=ATOMS_NAME_FIELD,
        histogram_fields=None,
        yscale='linear',
        ):
        """
        Saves a Dataset and writes a properly formatted markdown file. In the
        case of a Dataset that has child Dataset objects, each child Dataset
        is written to a separate sub-folder.

        Args:

            ds_id (str):
                The ID of the dataset.

            base_folder (str):
                Top-level folder in which to save the markdown and data files

            html_file_name (str):
                Name of file to save markdown to

            data_file_name (str):
                Name of file to save configuration and properties to

            data_format (str, default='mongo'):
                Format to use for data file. If 'mongo', does not save the
                configurations to a new file, and instead adds the ID of the
                Dataset in the Mongo Database.

            name_field (str):
                The name of the field that should be used to generate
                configuration names

            histogram_fields (list, default=None):
                The property fields to include in the histogram plot. If None,
                plots all fields.

            yscale (str, default='linear'):
                Scaling to use for histogram plotting
        """

        template = \
"""
# Summary
|Chemical systems|Element ratios|# of properties|# of configurations|# of atoms|
|---|---|---|---|---|
|{}|{}|{}|{}|{}|

# Name

{}

# Authors

{}

# Links

{}

# Description

{}

# Storage format

|Elements|File|Format|Name field|
|---|---|---|---|
| {} | {} | {} | {} |

# Properties

|Property|KIM field|ASE field|Units
|---|---|---|---|
{}

# Property settings

|ID|Method|Description|Labels|Files|
|---|---|---|---|---|
{}

# Configuration sets

|ID|Description|# of structures| # of atoms|
|---|---|---|---|
{}

# Configuration labels

|Labels|Counts|
|---|---|
{}

# Figures
![The results of plot_histograms](histograms.png)
"""

        if not os.path.isdir(base_folder):
            os.mkdir(base_folder)

        html_file_name = os.path.join(base_folder, html_file_name)

        dataset = self.get_dataset(ds_id)['dataset']

        definition_files = {}
        for pname in dataset.aggregated_info['property_types']:
            definition = self.get_property_definition(pname)

            def_fpath = os.path.join(base_folder, f'{pname}.edn')

            json.dump(definition, open(def_fpath, 'w'))

            definition_files[pname] = def_fpath

        property_map = {}
        for pr_doc in self.properties.find(
            {'_id': {'$in': dataset.property_ids}}
            ):
            if pr_doc['type'] not in property_map:
                property_map[pr_doc['type']] = {
                    f: {
                        'field': f,
                        'units': v['source-unit'] if 'source-unit' in v else None
                    }
                    for f,v in pr_doc[pr_doc['type']].items()
                }

        agg_info = dataset.aggregated_info

        property_settings = {}
        for pso_doc in self.property_settings.find(
            {'relationships.properties': {'$in': dataset.property_ids}}
            ):
            property_settings[pso_doc['_id']] = self.get_property_settings(
                pso_doc['_id']
            )

        configuration_sets = {
            csid: self.get_configuration_set(csid)['configuration_set']
            for csid in dataset.configuration_set_ids
        }

        # Write the markdown file
        with open(html_file_name, 'w') as html:

            formatting_arguments = []

            # Summary
            formatting_arguments.append(', '.join(agg_info['chemical_systems']))

            tmp = []
            for e, er in agg_info['total_elements_ratios'].items():
                tmp.append('{} ({:.1f}%)'.format(e, er*100))

            formatting_arguments.append(', '.join(tmp))

            formatting_arguments.append(sum(agg_info['property_types_counts']))
            formatting_arguments.append(agg_info['nconfigurations'])
            formatting_arguments.append(agg_info['nsites'])

            # Name
            formatting_arguments.append(dataset.name)

            # Authors
            formatting_arguments.append('\n\n'.join(dataset.authors))

            # Links
            formatting_arguments.append('\n\n'.join(dataset.links))

            # Description
            formatting_arguments.append(dataset.description)

            # Storage format
            formatting_arguments.append(', '.join(agg_info['elements']))

            if data_format == 'mongo':
                formatting_arguments.append(ds_id)
            else:
                formatting_arguments.append(
                    '[{}]({})'.format(data_file_name, data_file_name)
                )

            formatting_arguments.append(data_format)

            formatting_arguments.append(name_field)

            tmp = []
            for pid, fdict in property_map.items():
                for f,v in fdict.items():
                    tmp.append(
                        '| {} | {} | {} | {}'.format(
                            '[{}]({})'.format(pid, definition_files[pid]),
                            f,
                            v['field'],
                            v['units']
                        )
                    )

            formatting_arguments.append('\n'.join(tmp))

            tmp = []
            for pso_id, pso in property_settings.items():
                tmp.append('| {} | {} | {} | {} | {} |'.format(
                    pso_id,
                    pso.method,
                    pso.description,
                    ', '.join(pso.labels),
                    ', '.join('[{}]({})'.format(f, f) for f in pso.files)
                ))

            formatting_arguments.append('\n'.join(tmp))

            tmp = []
            for cs_id, cs in configuration_sets.items():
                tmp.append('| {} | {} | {} | {} |'.format(
                    cs_id,
                    cs.description,
                    cs.aggregated_info['nconfigurations'],
                    cs.aggregated_info['nsites']
                ))

            formatting_arguments.append('\n'.join(tmp))

            tmp = []
            for l, lc in zip(
                dataset.aggregated_info['configuration_labels'], dataset.aggregated_info['configuration_labels_counts']
                ):

                tmp.append('| {} | {} |'.format(l, lc))

            formatting_arguments.append('\n'.join(tmp))

            html.write(template.format(*formatting_arguments))


        # Save figures
        if histogram_fields is None:
            histogram_fields = dataset.aggregated_info['property_fields']

        if len(histogram_fields) > 0:
            fig = self.plot_histograms(
                histogram_fields,
                ids=dataset.property_ids,
                yscale=yscale,
                method='matplotlib'
            )

<<<<<<< HEAD
        # fig.write_image(os.path.join(base_folder, 'histograms.png'))
        plt.savefig(os.path.join(base_folder, 'histograms.png'))
        plt.close()
=======
            # fig.write_image(os.path.join(base_folder, 'histograms.png'))
            plt.savefig(os.path.join(base_folder, 'histograms.png'))
            plt.close()
>>>>>>> 29ae8886

        # Copy any PSO files
        all_file_names = []
        for pso_id, pso in property_settings.items():
            for fi, f in enumerate(pso.files):
                new_name = os.path.join(
                    base_folder,
                    pso_id + '_' + os.path.split(f)[-1]
                )
                shutil.copyfile(f, new_name)

                all_file_names.append(new_name)
                pso.files[fi] = new_name

        if data_format == 'xyz':
            data_format = 'extxyz'

        if data_format != 'mongo':
            data_file_name = os.path.join(base_folder, data_file_name)

            images = self.get_configurations(
                ids=list(set(itertools.chain.from_iterable(
                    cs.configuration_ids for cs in configuration_sets.values()
                ))),
                attach_properties=True,
                generator=True,
            )

            ase_write(
                data_file_name,
                images=images,
                format=data_format,
            )


def load_data(
    file_path,
    file_format,
    name_field,
    elements,
    default_name='',
    labels_field=None,
    reader=None,
    glob_string=None,
    generator=True,
    verbose=False,
    **kwargs,
    ):
    """
    Loads configurations as a list of ase.Atoms objects.

    Args:
        file_path (str):
            Path to the file or folder containing the data

        file_format (str):
            A string for specifying the type of Converter to use when loading
            the configurations. Allowed values are 'xyz', 'extxyz', 'cfg', or
            'folder'.

        name_field (str):
            Key name to use to access `ase.Atoms.info[<name_field>]` to
            obtain the name of a configuration one the atoms have been
            loaded from the data file. Note that if
            `file_format == 'folder'`, `name_field` will be set to 'name'.

        elements (list):
            A list of strings of element types

        default_name (list):
            Default name to be used if `name_field==None`.

        labels_field (str):
            Key name to use to access `ase.Atoms.info[<labels_field>]` to
            obtain the labels that should be applied to the configuration. This
            field should contain a comma-separated list of strings

        reader (callable):
            An optional function for loading configurations from a file. Only
            used for `file_format == 'folder'`

        glob_string (str):
            A string to use with `Path(file_path).rglob(glob_string)` to
            generate a list of files to be passed to `self.reader`. Only used
            for `file_format == 'folder'`.

        generator (bool, default=True):
            If True, returns a generator of Configurations. If False, returns a
            list.

        verbose (bool):
            If True, prints progress bar.

    All other keyword arguments will be passed with
    `converter.load(..., **kwargs)`
    """

    if file_format == 'folder':
        if reader is None:
            raise RuntimeError(
                "Must provide a `reader` function when `file_format=='folder'`"
            )

        if glob_string is None:
            raise RuntimeError(
                "Must provide `glob_string` when `file_format=='folder'`"
            )


        converter = FolderConverter(reader)

        results = converter.load(
            file_path,
            name_field=name_field,
            elements=elements,
            default_name=default_name,
            labels_field=labels_field,
            glob_string=glob_string,
            verbose=verbose,
            **kwargs,
        )

    elif file_format in ['xyz', 'extxyz', 'cfg']:
        if file_format in ['xyz', 'extxyz']:
            converter = EXYZConverter()
        elif file_format == 'cfg':
            converter = CFGConverter()

        results = converter.load(
            file_path,
            name_field=name_field,
            elements=elements,
            default_name=default_name,
            labels_field=labels_field,
            verbose=verbose,
        )
    else:
        raise RuntimeError(
            "Invalid `file_format`. Must be one of "\
                "['xyz', 'extxyz', 'cfg', 'folder']"
        )

    return results if generator else list(results)

class ConcatenationException(Exception):
    pass

class InvalidGroupError(Exception):
    pass

class MissingEntryError(Exception):
    pass

class DuplicateDefinitionError(Exception):
    pass<|MERGE_RESOLUTION|>--- conflicted
+++ resolved
@@ -2996,15 +2996,8 @@
                 method='matplotlib'
             )
 
-<<<<<<< HEAD
-        # fig.write_image(os.path.join(base_folder, 'histograms.png'))
-        plt.savefig(os.path.join(base_folder, 'histograms.png'))
-        plt.close()
-=======
-            # fig.write_image(os.path.join(base_folder, 'histograms.png'))
             plt.savefig(os.path.join(base_folder, 'histograms.png'))
             plt.close()
->>>>>>> 29ae8886
 
         # Copy any PSO files
         all_file_names = []
